# -------------------------------------------------------------------------
# Copyright (c) Microsoft Corporation. All rights reserved.
# Licensed under the MIT License. See License.txt in the project root for
# license information.
# --------------------------------------------------------------------------
import logging
import pytest
import functools
import sys
from azure.iot.device.common.models.x509 import X509
from azure.iot.device.provisioning.security.sk_security_client import SymmetricKeySecurityClient
from azure.iot.device.provisioning.security.x509_security_client import X509SecurityClient
from azure.iot.device.provisioning.pipeline import (
    pipeline_stages_provisioning,
    pipeline_ops_provisioning,
)
from azure.iot.device.common.pipeline import pipeline_ops_base
<<<<<<< HEAD

from tests.common.pipeline.helpers import (
    # assert_callback_succeeded,
    # assert_callback_failed,
    # all_common_ops,
    # all_common_events,
    # all_except,
    # StageTestBase,
    StageRunOpTestBase,
)
=======
from tests.common.pipeline.helpers import StageRunOpTestBase
>>>>>>> 37a44d60
from azure.iot.device.common.pipeline import pipeline_events_base
from tests.common.pipeline import pipeline_stage_test

logging.basicConfig(level=logging.DEBUG)
this_module = sys.modules[__name__]
pytestmark = pytest.mark.usefixtures("fake_pipeline_thread")

###################
# COMMON FIXTURES #
###################


@pytest.fixture(params=[True, False], ids=["With error", "No error"])
def op_error(request, arbitrary_exception):
    if request.param:
        return arbitrary_exception
    else:
        return None


#############################
# USE SECURITY CLIENT STAGE #
#############################


class UseSecurityClientStageTestConfig(object):
    @pytest.fixture
    def cls_type(self):
        return pipeline_stages_provisioning.UseSecurityClientStage

    @pytest.fixture
    def init_kwargs(self):
        return {}

    @pytest.fixture
    def stage(self, mocker, cls_type, init_kwargs):
        stage = cls_type(**init_kwargs)
        stage.send_op_down = mocker.MagicMock()
        stage.send_event_up = mocker.MagicMock()
        return stage


pipeline_stage_test.add_base_pipeline_stage_tests(
    test_module=this_module,
    stage_class_under_test=pipeline_stages_provisioning.UseSecurityClientStage,
    stage_test_config_class=UseSecurityClientStageTestConfig,
)


@pytest.mark.describe(
    "UseSecurityClientStage - .run_op() -- Called with SetSymmetricKeySecurityClientOperation"
)
class TestUseSecurityClientStageRunOpWithSetSymmetricKeySecurityClientOperation(
    StageRunOpTestBase, UseSecurityClientStageTestConfig
):
    @pytest.fixture
    def op(self, mocker):
        security_client = SymmetricKeySecurityClient(
            provisioning_host="hogwarts.com",
            registration_id="registered_remembrall",
            id_scope="weasley_wizard_wheezes",
            symmetric_key="Zm9vYmFy",
        )
        security_client.get_current_sas_token = mocker.MagicMock()
        return pipeline_ops_provisioning.SetSymmetricKeySecurityClientOperation(
            security_client=security_client, callback=mocker.MagicMock()
        )

    @pytest.mark.it(
        "Sends a new SetProvisioningClientConnectionArgsOperation op down the pipeline, containing connection info from the op's security client"
    )
    def test_send_new_op_down(self, mocker, op, stage):
        stage.run_op(op)
<<<<<<< HEAD

        # A SetProvisioningClientConnectionArgsOperation has been sent down the pipeline
        stage.send_op_down.call_count == 1
        new_op = stage.send_op_down.call_args[0][0]
        assert isinstance(
            new_op, pipeline_ops_provisioning.SetProvisioningClientConnectionArgsOperation
        )

        # The SetProvisioningClientConnectionArgsOperation has details from the security client
        assert new_op.provisioning_host == op.security_client.provisioning_host
        assert new_op.registration_id == op.security_client.registration_id
        assert new_op.id_scope == op.security_client.id_scope
        assert new_op.sas_token == op.security_client.get_current_sas_token.return_value
        assert new_op.client_cert is None

=======

        # A SetProvisioningClientConnectionArgsOperation has been sent down the pipeline
        stage.send_op_down.call_count == 1
        new_op = stage.send_op_down.call_args[0][0]
        assert isinstance(
            new_op, pipeline_ops_provisioning.SetProvisioningClientConnectionArgsOperation
        )

        # The SetProvisioningClientConnectionArgsOperation has details from the security client
        assert new_op.provisioning_host == op.security_client.provisioning_host
        assert new_op.registration_id == op.security_client.registration_id
        assert new_op.id_scope == op.security_client.id_scope
        assert new_op.sas_token == op.security_client.get_current_sas_token.return_value
        assert new_op.client_cert is None

>>>>>>> 37a44d60
    @pytest.mark.it(
        "Completes the original SetSymmetricKeySecurityClientOperation with the same status as the new SetProvisioningClientConnectionArgsOperation, if the new  SetProvisioningClientConnectionArgsOperation is completed"
    )
    def test_new_op_completes_success(self, mocker, op, stage, op_error):
        stage.run_op(op)
        stage.send_op_down.call_count == 1
        new_op = stage.send_op_down.call_args[0][0]
        assert isinstance(
            new_op, pipeline_ops_provisioning.SetProvisioningClientConnectionArgsOperation
        )

        assert not op.completed
        assert not new_op.completed

        new_op.complete(error=op_error)

        assert new_op.completed
        assert new_op.error is op_error
        assert op.completed
        assert op.error is op_error


@pytest.mark.describe(
    "UseSecurityClientStage - .run_op() -- Called with SetX509SecurityClientOperation"
)
class TestUseSecurityClientStageRunOpWithSetX509SecurityClientOperation(
    StageRunOpTestBase, UseSecurityClientStageTestConfig
):
    @pytest.fixture
    def op(self, mocker):
        x509 = X509(cert_file="fake_cert.txt", key_file="fake_key.txt", pass_phrase="alohomora")
        security_client = X509SecurityClient(
            provisioning_host="hogwarts.com",
            registration_id="registered_remembrall",
            id_scope="weasley_wizard_wheezes",
            x509=x509,
        )
        security_client.get_x509_certificate = mocker.MagicMock()
        return pipeline_ops_provisioning.SetX509SecurityClientOperation(
            security_client=security_client, callback=mocker.MagicMock()
        )

    @pytest.mark.it(
        "Sends a new SetProvisioningClientConnectionArgsOperation op down the pipeline, containing connection info from the op's security client"
    )
    def test_send_new_op_down(self, mocker, op, stage):
        stage.run_op(op)

        # A SetProvisioningClientConnectionArgsOperation has been sent down the pipeline
        stage.send_op_down.call_count == 1
        new_op = stage.send_op_down.call_args[0][0]
        assert isinstance(
            new_op, pipeline_ops_provisioning.SetProvisioningClientConnectionArgsOperation
        )

        # The SetProvisioningClientConnectionArgsOperation has details from the security client
        assert new_op.provisioning_host == op.security_client.provisioning_host
        assert new_op.registration_id == op.security_client.registration_id
        assert new_op.id_scope == op.security_client.id_scope
        assert new_op.client_cert == op.security_client.get_x509_certificate.return_value
        assert new_op.sas_token is None

    @pytest.mark.it(
        "Completes the original SetX509SecurityClientOperation with the same status as the new SetProvisioningClientConnectionArgsOperation, if the new  SetProvisioningClientConnectionArgsOperation is completed"
    )
    def test_new_op_completes_success(self, mocker, op, stage, op_error):
        stage.run_op(op)
        stage.send_op_down.call_count == 1
        new_op = stage.send_op_down.call_args[0][0]
        assert isinstance(
            new_op, pipeline_ops_provisioning.SetProvisioningClientConnectionArgsOperation
        )

        assert not op.completed
        assert not new_op.completed

        new_op.complete(error=op_error)

        assert new_op.completed
        assert new_op.error is op_error
        assert op.completed
        assert op.error is op_error<|MERGE_RESOLUTION|>--- conflicted
+++ resolved
@@ -15,20 +15,7 @@
     pipeline_ops_provisioning,
 )
 from azure.iot.device.common.pipeline import pipeline_ops_base
-<<<<<<< HEAD
-
-from tests.common.pipeline.helpers import (
-    # assert_callback_succeeded,
-    # assert_callback_failed,
-    # all_common_ops,
-    # all_common_events,
-    # all_except,
-    # StageTestBase,
-    StageRunOpTestBase,
-)
-=======
 from tests.common.pipeline.helpers import StageRunOpTestBase
->>>>>>> 37a44d60
 from azure.iot.device.common.pipeline import pipeline_events_base
 from tests.common.pipeline import pipeline_stage_test
 
@@ -102,7 +89,6 @@
     )
     def test_send_new_op_down(self, mocker, op, stage):
         stage.run_op(op)
-<<<<<<< HEAD
 
         # A SetProvisioningClientConnectionArgsOperation has been sent down the pipeline
         stage.send_op_down.call_count == 1
@@ -118,23 +104,6 @@
         assert new_op.sas_token == op.security_client.get_current_sas_token.return_value
         assert new_op.client_cert is None
 
-=======
-
-        # A SetProvisioningClientConnectionArgsOperation has been sent down the pipeline
-        stage.send_op_down.call_count == 1
-        new_op = stage.send_op_down.call_args[0][0]
-        assert isinstance(
-            new_op, pipeline_ops_provisioning.SetProvisioningClientConnectionArgsOperation
-        )
-
-        # The SetProvisioningClientConnectionArgsOperation has details from the security client
-        assert new_op.provisioning_host == op.security_client.provisioning_host
-        assert new_op.registration_id == op.security_client.registration_id
-        assert new_op.id_scope == op.security_client.id_scope
-        assert new_op.sas_token == op.security_client.get_current_sas_token.return_value
-        assert new_op.client_cert is None
-
->>>>>>> 37a44d60
     @pytest.mark.it(
         "Completes the original SetSymmetricKeySecurityClientOperation with the same status as the new SetProvisioningClientConnectionArgsOperation, if the new  SetProvisioningClientConnectionArgsOperation is completed"
     )
