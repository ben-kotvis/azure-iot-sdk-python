--- conflicted
+++ resolved
@@ -33,14 +33,10 @@
 #define IMPORT_NAME iothub_service_client
 #endif
 
-<<<<<<< HEAD
 // These lines will come back when time for actual release of Python SDK with modules.  Pre-release needs special case string creation.
 // #define IOTHUB_PYTHON_SERVICE_SDK_VERSION "0"
 // #define VERSION_STRING IOTHUB_SERVICE_CLIENT_VERSION "." IOTHUB_PYTHON_SERVICE_SDK_VERSION
-#define VERSION_STRING "1.3.0.0b0"
-=======
-#define VERSION_STRING "1.3.0"
->>>>>>> 0bb5e68d
+#define VERSION_STRING "1.4.0.0b0"
 
 #if PY_MAJOR_VERSION >= 3
 #define IS_PY3
