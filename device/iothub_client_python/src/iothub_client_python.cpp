--- conflicted
+++ resolved
@@ -50,11 +50,7 @@
 #define IMPORT_NAME iothub_client
 #endif
 
-<<<<<<< HEAD
-#define VERSION_STRING "1.4.0.0b0"
-=======
-#define VERSION_STRING "1.3.5"
->>>>>>> 46c29cd9
+#define VERSION_STRING "1.4.0.0b1"
 
 #if PY_MAJOR_VERSION >= 3
 #define IS_PY3
